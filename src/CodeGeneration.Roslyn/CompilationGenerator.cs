--- conflicted
+++ resolved
@@ -71,7 +71,8 @@
         /// </summary>
         public IEnumerable<string> EmptyGeneratedFiles => this.emptyGeneratedFiles;
 
-<<<<<<< HEAD
+        public string ProjectDirectory { get; set; }
+
         public CompilationGenerator()
         {
             this.assemblyResolver = new CompositeCompilationAssemblyResolver(new ICompilationAssemblyResolver[]
@@ -84,9 +85,6 @@
             var loadContext = AssemblyLoadContext.GetLoadContext(this.GetType().GetTypeInfo().Assembly);
             loadContext.Resolving += this.ResolveAssembly;
         }
-=======
-        public string ProjectDirectory { get; set; }
->>>>>>> 078476a7
 
         public void Generate(IProgress<Diagnostic> progress = null, CancellationToken cancellationToken = default(CancellationToken))
         {
